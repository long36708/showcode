const MonacoWebpackPlugin = require('monaco-editor-webpack-plugin');

module.exports = {
  // Disable server-side rendering: https://go.nuxtjs.dev/ssr-mode
  ssr: false,

  // Target: https://go.nuxtjs.dev/config-target
  target: 'static',

  // Global page headers: https://go.nuxtjs.dev/config-head
  head: {
    titleTemplate: 'Showcode - %s',
    htmlAttrs: {
      lang: 'en'
    },
    meta: [
      { charset: 'utf-8' },
      { name: 'viewport', content: 'width=device-width, initial-scale=1' },
      { name: 'description', content: 'Generate beautiful images of code.' },
      { name: 'twitter:card', content: 'summary_large_image' },
      { name: 'twitter:description', content: 'Generate beautiful images of code.' },
      { name: 'twitter:title', content: 'Showcode' },
      { name: 'twitter:image', content: 'https://showcode.app/twitter_summary_card.png' },
      { name: 'twitter:site', content: 'https://showcode.app' },
      { name: 'twitter:creator', content: '@stevethebauman' },
      { name: 'format-detection', content: 'telephone=no' },
      { name: 'msapplication-TileColor', content: '#da532c' },
      { name: 'theme-color', content: '#ffffff' }
    ],
    link: [
      { rel: 'apple-touch-icon', type: 'image/png', sizes: '180x180', href: '/apple-touch-icon.png' },
      { rel: 'icon', type: 'image/png', sizes: '32x32', href: '/favicon-32x32.png' },
      { rel: 'icon', type: 'image/png', sizes: '16x16', href: '/favicon-16x16.png' },
      { rel: 'manifest', href: '/site.webmanifest' },
      { rel: 'mask-icon', href: '/safari-pinned-tab.svg', color: '#5bbad5' },
    ],
    script: [],
  },

  // Global CSS: https://go.nuxtjs.dev/config-css
  css: [],

  // Plugins to run before rendering page: https://go.nuxtjs.dev/config-plugins
  plugins: [
<<<<<<< HEAD
    `${__dirname}/plugins/storage.js`,
=======
    `${__dirname}/plugins/shiki.js`,
>>>>>>> eda08968
    `${__dirname}/plugins/v-dragged.js`,
    `${__dirname}/plugins/vue-tailwind.js`,
  ],

  // Auto import components: https://go.nuxtjs.dev/config-components
  components: false,

  // Modules for dev and build (recommended): https://go.nuxtjs.dev/config-modules
  buildModules: [
    // https://go.nuxtjs.dev/tailwindcss
    '@nuxtjs/tailwindcss',
  ],

  // Modules: https://go.nuxtjs.dev/config-modules
  modules: [],

  // Build Configuration: https://go.nuxtjs.dev/config-build
  build: {
    extend(config) {
      config.plugins.push(new MonacoWebpackPlugin())
    },
    
    babel: {
      plugins: [
        ['@babel/plugin-proposal-private-property-in-object', { loose: true }]
      ]
    },

    postcss: {
      plugins: {
        'postcss-custom-properties': false
      }
    }
  }
}<|MERGE_RESOLUTION|>--- conflicted
+++ resolved
@@ -42,11 +42,8 @@
 
   // Plugins to run before rendering page: https://go.nuxtjs.dev/config-plugins
   plugins: [
-<<<<<<< HEAD
+    `${__dirname}/plugins/shiki.js`,
     `${__dirname}/plugins/storage.js`,
-=======
-    `${__dirname}/plugins/shiki.js`,
->>>>>>> eda08968
     `${__dirname}/plugins/v-dragged.js`,
     `${__dirname}/plugins/vue-tailwind.js`,
   ],
