--- conflicted
+++ resolved
@@ -21,24 +21,16 @@
                     <button
                         dusk="button-add-tab"
                         @click="() => addTab()"
-<<<<<<< HEAD
-                        class="flex items-center h-full px-4 py-1 space-x-4 rounded-lg  text-ui-gray-400 bg-ui-gray-700 hover:text-ui-gray-300 hover:bg-ui-gray-900 focus:outline-none focus:text-ui-gray-100 focus:bg-ui-gray-900 focus:ring-2 focus:ring-ui-violet-500"
-=======
-                        class="flex items-center h-full px-4 py-1 space-x-4 rounded-lg text-ui-gray-400 bg-ui-gray-700 hover:text-ui-gray-300 hover:bg-ui-gray-900                 focus:outline-none focus:text-ui-gray-100 focus:bg-ui-gray-900 focus:ring-2 focus:ring-ui-focus"
->>>>>>> 11f2d4b5
+                        class="flex items-center h-full px-4 py-1 space-x-4 rounded-lg  text-ui-gray-400 bg-ui-gray-700 hover:text-ui-gray-300 hover:bg-ui-gray-900 focus:outline-none focus:text-ui-gray-100 focus:bg-ui-gray-900 focus:ring-2 focus:ring-ui-focus"
                     >
                         <PlusIcon class="w-6 h-6" />
                     </button>
                 </div>
 
-<<<<<<< HEAD
                 <ToggleDarkMode
                     dusk="button-toggle-dark"
-                    class="p-2 mx-2 rounded-lg  text-ui-violet-500 focus:outline-none focus:ring-2 focus:ring-ui-violet-500"
+                    class="p-2 mx-2 rounded-lg  text-ui-violet-500 focus:outline-none focus:ring-2 focus:ring-ui-focus"
                 >
-=======
-                <ToggleDarkMode class="mx-2 p-2 text-ui-violet-500 rounded-lg focus:outline-none focus:ring-2 focus:ring-ui-focus">
->>>>>>> 11f2d4b5
                     <template #default="{ dark }">
                         <MoonIcon v-if="dark" size="1.5x" />
                         <SunIcon v-else size="1.5x" />
