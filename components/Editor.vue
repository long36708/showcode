<template>
    <div class="overflow-hidden">
        <div ref="toolbar" class="flex items-center justify-between bg-ui-gray-700">
<<<<<<< HEAD
            <div
                class="flex items-center gap-2 m-2 rounded-lg  bg-ui-gray-800 focus-within:ring-2 focus-within:ring-ui-violet-500"
            >
=======
            <div class="flex items-center gap-2 m-2 rounded-lg bg-ui-gray-800 focus-within:ring-2 focus-within:ring-ui-focus">
>>>>>>> 11f2d4b5
                <label
                    class="hidden pl-2 text-xs font-semibold leading-none tracking-wide uppercase  text-ui-gray-500 xl:inline-block whitespace-nowrap"
                >
                    Lang
                </label>

                <Select
                    dusk="select-language"
                    name="language"
                    :value="language"
                    :options="$shiki.languages()"
                    @input="(value) => $emit('update:language', value)"
                />
            </div>

<<<<<<< HEAD
            <div class="flex items-stretch gap-4">
                <div
                    class="flex items-center gap-2 rounded-lg  bg-ui-gray-800 focus-within:ring-2 focus-within:ring-ui-violet-500"
                >
=======
            <div class="flex items-stretch gap-2">
                <div class="flex items-center gap-2 rounded-lg bg-ui-gray-800 focus-within:ring-2 focus-within:ring-ui-focus mr-2 lg:mr-0">
>>>>>>> 11f2d4b5
                    <label
                        class="hidden pl-2 text-xs font-semibold leading-none tracking-wide uppercase  text-ui-gray-500 xl:inline-block whitespace-nowrap"
                    >
                        Tab Size
                    </label>

                    <Select
                        dusk="select-tab-size"
                        :value="tabSize"
                        :options="[2, 4]"
                        @input="(value) => $emit('update:tab-size', value)"
                    />
                </div>

                <div
                    class="items-center hidden rounded-lg lg:flex bg-ui-gray-800"
                    :class="{ 'mr-2': !canToggleLayout }"
                >
                    <ToolbarButton
                        v-if="canRemove && canMoveUp"
                        dusk="button-move-up"
                        class="rounded-l-lg mr-0.5"
                        @click.native="$emit('up', id)"
                    >
                        <ArrowUpIcon
                            class="w-5 h-5"
                            :class="{ 'transform -rotate-90': !landscape }"
                        />
                    </ToolbarButton>

                    <ToolbarButton
                        v-if="canRemove"
                        dusk="button-remove"
                        :class="{ 'rounded-l-lg': !canMoveUp }"
                        class="mr-0.5"
                        @click.native="$emit('remove', id)"
                    >
                        <MinusIcon class="w-5 h-5" />
                    </ToolbarButton>

                    <ToolbarButton
                        dusk="button-add"
                        :class="{
                            'mr-0.5': canMoveDown,
                            'rounded-r-lg': !canMoveDown,
                            'rounded-l-lg': !canRemove && !canMoveUp,
                        }"
                        @click.native="$emit('add')"
                    >
                        <PlusIcon class="w-5 h-5" />
                    </ToolbarButton>

                    <ToolbarButton
                        v-if="canRemove && canMoveDown"
                        dusk="button-move-down"
                        class="rounded-r-lg"
                        @click.native="$emit('down', id)"
                    >
                        <ArrowDownIcon
                            class="w-5 h-5"
                            :class="{ 'transform -rotate-90': !landscape }"
                        />
                    </ToolbarButton>
                </div>

                <div v-if="canToggleLayout" class="items-center hidden mr-2 lg:flex">
                    <ToolbarButton
                        v-if="landscape"
                        class="rounded-lg"
                        dusk="button-toggle-portrait"
                        @click.native="$emit('update:layout', true)"
                    >
                        <CreditCardIcon class="w-5 h-5" />
                    </ToolbarButton>

                    <ToolbarButton
                        v-else
                        class="rounded-lg"
                        dusk="button-toggle-landscape"
                        @click.native="$emit('update:layout', false)"
                    >
                        <ColumnsIcon class="w-5 h-5" />
                    </ToolbarButton>
                </div>
            </div>
        </div>

        <div ref="monaco" class="w-full h-full"></div>
    </div>
</template>

<script>
import * as monaco from 'monaco-editor';
import {
    PlusIcon,
    MinusIcon,
    ColumnsIcon,
    CreditCardIcon,
    ArrowUpIcon,
    ArrowDownIcon,
    ArrowLeftIcon,
    ArrowRightIcon,
} from 'vue-feather-icons';
import Select from './Select';
import ToolbarButton from './ToolbarButton';
import { LIGHTS_OUT } from './ToggleDarkMode';

export default {
    props: {
        id: String,
        value: String,
        theme: String,
        size: Number,
        tabSize: [String, Number],
        language: String,
        options: Object,
        landscape: Boolean,
        canRemove: Boolean,
        canMoveUp: Boolean,
        canMoveDown: Boolean,
        canToggleLayout: Boolean,
    },

    components: {
        Select,
        PlusIcon,
        MinusIcon,
        ColumnsIcon,
        CreditCardIcon,
        ArrowUpIcon,
        ArrowDownIcon,
        ArrowLeftIcon,
        ArrowRightIcon,
        ToolbarButton,
    },

    watch: {
        value(value) {
            if (value !== this.editor.getValue()) {
                this.editor.setValue(value);
            }
        },

        language() {
            monaco.editor.setModelLanguage(this.editor.getModel(), this.languageAlias);
        },

        tabSize(size) {
            this.editor.getModel().updateOptions({ tabSize: parseInt(size) });
        },

        size() {
            this.updateMonacoLayout();
        },

        landscape() {
            this.updateMonacoLayout();
        },
    },

    async mounted() {
        const data = await import('monaco-themes/themes/Oceanic Next.json');

        monaco.editor.defineTheme('oneanic-next', data);

        this.$nuxt.$on('update:dark-mode', (enabled) => {
            monaco.editor.setTheme(enabled ? 'oneanic-next' : 'vs-light');
        });

        const isDark = await this.$memory.settings.value(LIGHTS_OUT, false);

        this.editor = monaco.editor.create(this.$refs.monaco, {
            value: this.value,
            language: this.languageAlias,
            fontSize: '16px',
            theme: isDark ? 'oneanic-next' : 'vs-light',
            scrollBeyondLastLine: false,
            minimap: { enabled: false },
        });

        window.addEventListener('resize', this.updateMonacoLayout);

        this.$nuxt.$on('adjust-editors', () => this.updateMonacoLayout());

        this.editor.onDidChangeModelContent((event) => {
            const value = this.editor.getValue();

            if (this.value !== value) {
                this.$emit('input', value, event);
            }
        });
    },

    beforeDestroy() {
        window.removeEventListener('resize', this.updateMonacoLayout);

        this.editor && this.editor.dispose();
    },

    destroyed() {
        this.$nuxt.$emit('adjust-editors');
    },

    computed: {
        languageAlias() {
            return (
                {
                    antlers: 'html',
                    blade: 'html',
                    vue: 'html',
                }[this.language] ?? this.language
            );
        },
    },

    methods: {
        updateMonacoLayout() {
            if (this.$refs.monaco && this.$refs.monaco.offsetParent) {
                this.editor.layout({
                    width: this.$refs.monaco.clientWidth,
                    height: this.$refs.monaco.clientHeight - this.$refs.toolbar.clientHeight,
                });
            }
        },
    },
};
</script>

<style>
.monaco-editor .parameter-hints-widget {
    border: 0;
}
.monaco-editor .parameter-hints-widget .signature {
    padding: 0;
}
.monaco-editor .suggest-widget {
    border: 0;
}
.monaco-editor.vs-dark .suggest-widget {
    border: 0;
}
.monaco-editor.rename-box,
.monaco-hover {
    top: 0;
}
</style><|MERGE_RESOLUTION|>--- conflicted
+++ resolved
@@ -1,13 +1,9 @@
 <template>
     <div class="overflow-hidden">
         <div ref="toolbar" class="flex items-center justify-between bg-ui-gray-700">
-<<<<<<< HEAD
             <div
-                class="flex items-center gap-2 m-2 rounded-lg  bg-ui-gray-800 focus-within:ring-2 focus-within:ring-ui-violet-500"
+                class="flex items-center gap-2 m-2 rounded-lg  bg-ui-gray-800 focus-within:ring-2 focus-within:ring-ui-focus"
             >
-=======
-            <div class="flex items-center gap-2 m-2 rounded-lg bg-ui-gray-800 focus-within:ring-2 focus-within:ring-ui-focus">
->>>>>>> 11f2d4b5
                 <label
                     class="hidden pl-2 text-xs font-semibold leading-none tracking-wide uppercase  text-ui-gray-500 xl:inline-block whitespace-nowrap"
                 >
@@ -23,15 +19,10 @@
                 />
             </div>
 
-<<<<<<< HEAD
-            <div class="flex items-stretch gap-4">
+            <div class="flex items-stretch gap-2">
                 <div
-                    class="flex items-center gap-2 rounded-lg  bg-ui-gray-800 focus-within:ring-2 focus-within:ring-ui-violet-500"
+                    class="flex items-center gap-2 mr-2 rounded-lg  bg-ui-gray-800 focus-within:ring-2 focus-within:ring-ui-focus lg:mr-0"
                 >
-=======
-            <div class="flex items-stretch gap-2">
-                <div class="flex items-center gap-2 rounded-lg bg-ui-gray-800 focus-within:ring-2 focus-within:ring-ui-focus mr-2 lg:mr-0">
->>>>>>> 11f2d4b5
                     <label
                         class="hidden pl-2 text-xs font-semibold leading-none tracking-wide uppercase  text-ui-gray-500 xl:inline-block whitespace-nowrap"
                     >
