--- conflicted
+++ resolved
@@ -14,37 +14,17 @@
                 'divide-x flex-row': isPortrait,
             }"
         >
-            <Editor
-                class="w-full h-full"
-                v-for="(editor, index) in editors"
-                v-model="editors[index].value"
-<<<<<<< HEAD
-                :id="editor.key"
-                :key="editor.key"
-                :tab-size="editor.tabSize"
-=======
-                :id="editor.id"
-                :key="editor.id"
->>>>>>> eda08968
-                :language="editor.language"
-                :width="isLandscape ? editorWidth : editorWidth / editors.length"
-                :height="isPortrait ? editorHeight : editorHeight / editors.length"
-                :landscape="isLandscape"
-                :can-move-up="index !== 0"
-                :can-move-down="index !== editors.length - 1"
-                :can-remove="canRemoveEditor"
-                :can-toggle-layout="index === 0"
-                @up="moveEditorUp"
-                @down="moveEditorDown"
-                @add="addEditor"
-                @remove="removeEditor"
-                @layout-toggled="toggleLayout"
-<<<<<<< HEAD
-                @tab-size-chosen="(size) => (editors[index].tabSize = size)"
-=======
->>>>>>> eda08968
-                @language-chosen="(lang) => (editors[index].language = lang)"
-            />
+            <Editor class="w-full h-full" v-for="(editor, index) in editors"
+            v-model="editors[index].value" <<<<<<< HEAD :id="editor.key" :key="editor.key"
+            :tab-size="editor.tabSize" ======= :id="editor.id" :key="editor.id" >>>>>>> master
+            :language="editor.language" :width="isLandscape ? editorWidth : editorWidth /
+            editors.length" :height="isPortrait ? editorHeight : editorHeight / editors.length"
+            :landscape="isLandscape" :can-move-up="index !== 0" :can-move-down="index !==
+            editors.length - 1" :can-remove="canRemoveEditor" :can-toggle-layout="index === 0"
+            @up="moveEditorUp" @down="moveEditorDown" @add="addEditor" @remove="removeEditor"
+            @layout-toggled="toggleLayout" <<<<<<< HEAD @tab-size-chosen="(size) =>
+            (editors[index].tabSize = size)" ======= >>>>>>> master @language-chosen="(lang) =>
+            (editors[index].language = lang)" />
         </div>
 
         <Preview
@@ -229,12 +209,7 @@
             const language = last(this.editors)?.language ?? 'php';
 
             return {
-<<<<<<< HEAD
-                key: uniqueId('editor-'),
-                tabSize: 4,
-=======
                 id: uniqueId('editor-'),
->>>>>>> eda08968
                 language: language,
                 value: language === 'php' ? '<?php\n\n' : '',
             };
